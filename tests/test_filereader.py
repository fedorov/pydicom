# test_filereader.py
# -*- coding: utf-8 -*-
"""unittest tests for pydicom.filereader module"""
# Copyright (c) 2010-2012 Darcy Mason
# This file is part of pydicom, released under a modified MIT license.
#    See the file license.txt included with this distribution, also
#    available at https://github.com/darcymason/pydicom

import gzip
from io import BytesIO
import os
import os.path
import shutil
import sys
import tempfile
import unittest
<<<<<<< HEAD
from pydicom.util.testing.warncheck import assertWarns
from pydicom.dataset import Dataset, FileDataset
from pydicom.dataelem import DataElement
from pydicom.filebase import DicomBytesIO
from pydicom.filereader import read_file, data_element_generator
from pydicom.errors import InvalidDicomError
from pydicom.dataset import PropertyError
from pydicom.tag import Tag, TupleTag
from pydicom.uid import ImplicitVRLittleEndian
import pydicom.valuerep
import pydicom.config
try:
    unittest.skipUnless
except AttributeError:
    try:
        import unittest2 as unittest
    except ImportError:
        print("unittest2 is required for testing in python2.6")
=======
>>>>>>> 299e12bd

# os.stat is only available on Unix and Windows   XXX Mac?
# Not sure if on other platforms the import fails, or the call to it??
try:
    from os import stat  # NOQA
except ImportError:
<<<<<<< HEAD
    stat_available = False
=======
    stat = None
>>>>>>> 299e12bd

try:
    import numpy  # NOQA
except ImportError:
<<<<<<< HEAD
    have_numpy = False

have_jpeg_ls = True
=======
    numpy = None

>>>>>>> 299e12bd
try:
    import jpeg_ls
except ImportError:
    jpeg_ls = None

try:
    from PIL import Image as PILImg
except ImportError:
    # If that failed, try the alternate import syntax for PIL.
    try:
        import Image as PILImg
    except ImportError:
        # Neither worked, so it's likely not installed.
        PILImg = None

from pydicom.dataset import Dataset, FileDataset
from pydicom.dataelem import DataElement
from pydicom.filereader import read_file
from pydicom.errors import InvalidDicomError
from pydicom.tag import Tag, TupleTag
from pydicom.uid import ImplicitVRLittleEndian
from pydicom.util.testing.warncheck import assertWarns
import pydicom.valuerep

have_numpy = numpy is not None
have_jpeg_ls = jpeg_ls is not None
have_pillow = PILImg is not None

test_dir = os.path.dirname(__file__)
test_files = os.path.join(test_dir, 'test_files')

empty_number_tags_name = os.path.join(test_files,
                                      "reportsi_with_empty_number_tags.dcm")
rtplan_name = os.path.join(test_files, "rtplan.dcm")
rtdose_name = os.path.join(test_files, "rtdose.dcm")
ct_name = os.path.join(test_files, "CT_small.dcm")
mr_name = os.path.join(test_files, "MR_small.dcm")
truncated_mr_name = os.path.join(test_files, "MR_truncated.dcm")
jpeg2000_name = os.path.join(test_files, "JPEG2000.dcm")
jpeg2000_lossless_name = os.path.join(test_files, "MR_small_jp2klossless.dcm")
jpeg_ls_lossless_name = os.path.join(test_files,
                                     "MR_small_jpeg_ls_lossless.dcm")
jpeg_lossy_name = os.path.join(test_files, "JPEG-lossy.dcm")
jpeg_lossless_name = os.path.join(test_files, "JPEG-LL.dcm")
deflate_name = os.path.join(test_files, "image_dfl.dcm")
rtstruct_name = os.path.join(test_files, "rtstruct.dcm")
priv_SQ_name = os.path.join(test_files, "priv_SQ.dcm")
nested_priv_SQ_name = os.path.join(test_files, "nested_priv_SQ.dcm")
meta_missing_tsyntax_name = os.path.join(test_files,
                                         "meta_missing_tsyntax.dcm")
no_meta_group_length = os.path.join(test_files, "no_meta_group_length.dcm")
gzip_name = os.path.join(test_files, "zipMR.gz")
color_px_name = os.path.join(test_files, "color-px.dcm")
color_pl_name = os.path.join(test_files, "color-pl.dcm")
explicit_vr_le_no_meta = os.path.join(test_files, "ExplVR_LitEndNoMeta.dcm")
explicit_vr_be_no_meta = os.path.join(test_files, "ExplVR_BigEndNoMeta.dcm")
emri_name = os.path.join(test_files, "emri_small.dcm")
emri_big_endian_name = os.path.join(test_files, "emri_small_big_endian.dcm")
emri_jpeg_ls_lossless = os.path.join(test_files,
                                     "emri_small_jpeg_ls_lossless.dcm")
emri_jpeg_2k_lossless = os.path.join(test_files,
                                     "emri_small_jpeg_2k_lossless.dcm")
color_3d_jpeg_baseline = os.path.join(test_files, "color3d_jpeg_baseline.dcm")
dir_name = os.path.dirname(sys.argv[0])
save_dir = os.getcwd()


def isClose(a, b, epsilon=0.000001):
    """Compare within some tolerance, to avoid machine roundoff differences"""
    try:
        a.append  # see if is a list
<<<<<<< HEAD
    except Exception:  # (is not)
=======
    except BaseException:  # (is not)
>>>>>>> 299e12bd
        return abs(a - b) < epsilon
    else:
        if len(a) != len(b):
            return False
        for ai, bi in zip(a, b):
            if abs(ai - bi) > epsilon:
                return False
        return True


class ReaderTests(unittest.TestCase):
    def testEmptyNumbersTag(self):
        """Tests that an empty tag with a number VR (FL, UL, SL, US,
        SS, FL, FD, OF) reads as an empty string"""
        empty_number_tags_ds = read_file(empty_number_tags_name)
        self.assertEqual(empty_number_tags_ds.ExaminedBodyThickness, '')
        self.assertEqual(empty_number_tags_ds.SimpleFrameList, '')
        self.assertEqual(empty_number_tags_ds.ReferencePixelX0, '')
        self.assertEqual(empty_number_tags_ds.PhysicalUnitsXDirection, '')
        self.assertEqual(empty_number_tags_ds.TagAngleSecondAxis, '')
        self.assertEqual(empty_number_tags_ds.TagSpacingSecondDimension, '')
        self.assertEqual(empty_number_tags_ds.VectorGridData, '')

    def testUTF8FileName(self):
        utf8_filename = os.path.join(tempfile.gettempdir(), "ДИКОМ.dcm")
        shutil.copyfile(rtdose_name, utf8_filename)
        ds = read_file(utf8_filename)
        os.remove(utf8_filename)
        self.assertTrue(ds is not None)

    def testRTPlan(self):
        """Returns correct values for sample data elements in test
        RT Plan file.
        """
        plan = read_file(rtplan_name)
        beam = plan.BeamSequence[0]
        # if not two controlpoints, then this would raise exception
        cp0, cp1 = beam.ControlPointSequence

        self.assertEqual(beam.TreatmentMachineName, "unit001",
                         "Incorrect unit name")
        self.assertEqual(beam.TreatmentMachineName, beam[0x300a, 0x00b2].value,
                         "beam TreatmentMachineName does not match "
                         "the value accessed by tag number")

        got = cp1.ReferencedDoseReferenceSequence[
            0].CumulativeDoseReferenceCoefficient
        DS = pydicom.valuerep.DS
        expected = DS('0.9990268')
        self.assertTrue(got == expected,
                        "Cum Dose Ref Coeff not the expected value "
                        "(CP1, Ref'd Dose Ref")
        got = cp0.BeamLimitingDevicePositionSequence[0].LeafJawPositions
        self.assertTrue(got[0] == DS('-100') and got[1] == DS('100.0'),
                        "X jaws not as expected (control point 0)")

    def testRTDose(self):
        """Returns correct values for sample data elements in test
        RT Dose file"""
        dose = read_file(rtdose_name)
        self.assertEqual(dose.FrameIncrementPointer, Tag((0x3004, 0x000c)),
                         "Frame Increment Pointer not the expected value")
        self.assertEqual(dose.FrameIncrementPointer, dose[0x28, 9].value,
                         "FrameIncrementPointer does not match the value "
                         "accessed by tag number")

        # try a value that is nested the deepest
        # (so deep I break it into two steps!)
        fract = \
            dose.ReferencedRTPlanSequence[0].ReferencedFractionGroupSequence[0]
        beamnum = fract.ReferencedBeamSequence[0].ReferencedBeamNumber
        self.assertEqual(beamnum, 1, "Beam number not the expected value")

    def testCT(self):
        """Returns correct values for sample data elements in test CT file."""
        ct = read_file(ct_name)
        self.assertEqual(ct.file_meta.ImplementationClassUID,
                         '1.3.6.1.4.1.5962.2',
                         "ImplementationClassUID not the expected value")
        self.assertEqual(ct.file_meta.ImplementationClassUID,
                         ct.file_meta[0x2, 0x12].value,
                         "ImplementationClassUID does not match the value "
                         "accessed by tag number")
        # (0020, 0032) Image Position (Patient)
        # [-158.13580300000001, -179.035797, -75.699996999999996]
        got = ct.ImagePositionPatient
        DS = pydicom.valuerep.DS
        expected = [DS('-158.135803'), DS('-179.035797'), DS('-75.699997')]
        self.assertTrue(got == expected,
                        "ImagePosition(Patient) values not as expected."
                        "got {0}, expected {1}".format(got, expected))

        self.assertEqual(ct.Rows, 128, "Rows not 128")
        self.assertEqual(ct.Columns, 128, "Columns not 128")
        self.assertEqual(ct.BitsStored, 16, "Bits Stored not 16")
        self.assertEqual(len(ct.PixelData), 128 * 128 * 2,
                         "Pixel data not expected length")

        # Also test private elements name can be resolved:
        expected = "[Duration of X-ray on]"
        got = ct[(0x0043, 0x104e)].name
        msg = "Mismatch in private tag name, expected '%s', got '%s'"
        self.assertEqual(expected, got, msg % (expected, got))

    @unittest.skipUnless(have_numpy, "Numpy not installed")
    def testCTPixelData(self):
        """Check that we can read pixel data.
        Tests that we get last one in array.
        """
        ct = read_file(ct_name)
        expected = 909
        got = ct.pixel_array[-1][-1]
        msg = ("Did not get correct value for last pixel: "
               "expected %d, got %r" % (expected, got))
        self.assertEqual(expected, got, msg)

    def testNoForce(self):
        """Raises exception if missing DICOM header and force==False."""
        self.assertRaises(InvalidDicomError, read_file, rtstruct_name)

    def testRTstruct(self):
        """Returns correct values for sample elements in test RTSTRUCT file."""
        # RTSTRUCT test file has complex nested sequences
        # -- see rtstruct.dump file
        # Also has no DICOM header ... so tests 'force' argument of read_file

        rtss = read_file(rtstruct_name, force=True)
        frame_of_ref = rtss.ReferencedFrameOfReferenceSequence[0]
        study = frame_of_ref.RTReferencedStudySequence[0]
        uid = study.RTReferencedSeriesSequence[0].SeriesInstanceUID
        expected = "1.2.826.0.1.3680043.8.498.2010020400001.2.1.1"
        msg = "Expected Reference Series UID '%s', got '%s'" % (expected, uid)
        self.assertEqual(expected, uid, msg)

        got = rtss.ROIContourSequence[0].ContourSequence[2].ContourNumber
        expected = 3
        msg = "Expected Contour Number %d, got %r" % (expected, got)
        self.assertEqual(expected, got, msg)

        obs_seq0 = rtss.RTROIObservationsSequence[0]
        got = obs_seq0.ROIPhysicalPropertiesSequence[0].ROIPhysicalProperty
        expected = 'REL_ELEC_DENSITY'
        msg = "Expected Physical Property '%s', got %r" % (expected, got)
        self.assertEqual(expected, got, msg)

    def testDir(self):
        """Returns correct dir attributes for both Dataset and DICOM names
        (python >= 2.6).."""
        # Only python >= 2.6 calls __dir__ for dir() call
        rtss = read_file(rtstruct_name, force=True)
        # sample some expected 'dir' values
        got_dir = dir(rtss)
        expect_in_dir = ['pixel_array', 'add_new', 'ROIContourSequence',
                         'StructureSetDate']
        for name in expect_in_dir:
            self.assertTrue(name in got_dir,
                            "Expected name '%s' in dir()" % name)

        # Now check for some items in dir() of a nested item
        roi0 = rtss.ROIContourSequence[0]
        got_dir = dir(roi0)
        expect_in_dir = ['pixel_array', 'add_new', 'ReferencedROINumber',
                         'ROIDisplayColor']
        for name in expect_in_dir:
            self.assertTrue(name in got_dir,
                            "Expected name '%s' in dir()" % name)

    def testMR(self):
        """Returns correct values for sample data elements in test MR file."""
        mr = read_file(mr_name)
        # (0010, 0010) Patient's Name           'CompressedSamples^MR1'
        mr.decode()
        self.assertEqual(mr.PatientName, 'CompressedSamples^MR1',
                         "Wrong patient name")
        self.assertEqual(mr.PatientName, mr[0x10, 0x10].value,
                         "Name does not match value found when "
                         "accessed by tag number")
        got = mr.PixelSpacing
        DS = pydicom.valuerep.DS
        expected = [DS('0.3125'), DS('0.3125')]
        self.assertTrue(got == expected, "Wrong pixel spacing")

    def testDeflate(self):
        """Returns correct values for sample data elements in test compressed
         (zlib deflate) file
         """
        # Everything after group 2 is compressed.
        # If we can read anything else, the decompression must have been ok.
        ds = read_file(deflate_name)
        got = ds.ConversionType
        expected = "WSD"
        self.assertEqual(got, expected,
                         "Attempted to read deflated file data element "
                         "Conversion Type, expected '%s', got '%s'" % (
                             expected, got))

    def testNoPixelsRead(self):
        """Returns all data elements before pixels using
        stop_before_pixels=False.
        """
        # Just check the tags, and a couple of values
        ctpartial = read_file(ct_name, stop_before_pixels=True)
        ctpartial_tags = sorted(ctpartial.keys())
        ctfull = read_file(ct_name)
        ctfull_tags = sorted(ctfull.keys())
        msg = ("Tag list of partial CT read (except pixel tag and padding) "
               "did not match full read")
        msg += "\nExpected: %r\nGot %r" % (ctfull_tags[:-2], ctpartial_tags)
        missing = [Tag(0x7fe0, 0x10), Tag(0xfffc, 0xfffc)]
        self.assertEqual(ctfull_tags, ctpartial_tags + missing, msg)

    def testPrivateSQ(self):
        """Can read private undefined length SQ without error."""
        # From issues 91, 97, 98. Bug introduced by fast reading, due to
        #    VR=None in raw data elements, then an undefined length private
        #    item VR is looked up, and there is no such tag,
        #    generating an exception

        # Simply read the file, in 0.9.5 this generated an exception
        read_file(priv_SQ_name)

    def testNestedPrivateSQ(self):
        """Can successfully read a private SQ which contains additional SQs."""
        # From issue 113. When a private SQ of undefined length is used, the
        #   sequence is read in and the length of the SQ is determined upon
        #   identification of the SQ termination sequence. When using nested
        #   Sequences, the first termination sequence encountered actually
        #   belongs to the nested Sequence not the parent, therefore the
        #   remainder of the file is not read in properly
        ds = read_file(nested_priv_SQ_name)

        # Make sure that the entire dataset was read in
        pixel_data_tag = TupleTag((0x7fe0, 0x10))
        self.assertTrue(pixel_data_tag in ds,
                        "Entire dataset was not parsed properly. "
                        "PixelData is not present")

        # Check that the DataElement is indeed a Sequence
        tag = TupleTag((0x01, 0x01))
        seq0 = ds[tag]
        self.assertEqual(seq0.VR, 'SQ',
                         "First level sequence not parsed properly")

        # Now verify the presence of the nested private SQ
        seq1 = seq0[0][tag]
        self.assertEqual(seq1.VR, 'SQ',
                         "Second level sequence not parsed properly")

        # Now make sure the values that are parsed are correct
        got = seq1[0][tag].value
        expected = b'Double Nested SQ'
        self.assertEqual(got, expected,
                         "Expected a value of %s, got %s'" % (expected, got))

        got = seq0[0][0x01, 0x02].value
        expected = b'Nested SQ'
        self.assertEqual(got, expected,
                         "Expected a value of %s, got %s'" % (expected, got))

    def testNoMetaGroupLength(self):
        """Read file with no group length in file meta."""
        # Issue 108 -- iView example file with no group length (0002,0002)
        # Originally crashed, now check no exception, but also check one item
        #     in file_meta, and second one in followinsg dataset
        ds = read_file(no_meta_group_length)
        got = ds.InstanceCreationDate
        expected = "20111130"
        self.assertEqual(got, expected,
                         "Sample data element after file meta with no "
                         "group length failed, expected '%s', got '%s'" % (
                             expected, got))

    def testNoTransferSyntaxInMeta(self):
        """Read file with file_meta, but has no TransferSyntaxUID in it."""
        # From issue 258: if file has file_meta but no TransferSyntaxUID in it,
        #   should assume default transfer syntax
        ds = read_file(
            meta_missing_tsyntax_name)  # is dicom default transfer syntax

        # Repeat one test from nested private sequence test to maker sure
        #    file was read correctly
        pixel_data_tag = TupleTag((0x7fe0, 0x10))
        self.assertTrue(pixel_data_tag in ds,
                        "Failed to properly read a file with no "
                        "Transfer Syntax in file_meta")

    def testExplicitVRLittleEndianNoMeta(self):
        """Read file without file meta with Little Endian Explicit VR dataset.
        """
        # Example file from CMS XiO 5.0 and above
        # Still need to force read data since there is no 'DICM' marker present
        ds = read_file(explicit_vr_le_no_meta, force=True)
        got = ds.InstanceCreationDate
        expected = "20150529"
        self.assertEqual(got, expected,
                         "Sample data element from dataset failed, "
                         "expected '%s', got '%s'" % (expected, got))

    def testExplicitVRBigEndianNoMeta(self):
        """Read file without file meta with Big Endian Explicit VR dataset."""
        # Example file from CMS XiO 5.0 and above
        # Still need to force read data since there is no 'DICM' marker present
        ds = read_file(explicit_vr_be_no_meta, force=True)
        got = ds.InstanceCreationDate
        expected = "20150529"
        self.assertEqual(got, expected,
                         "Sample data element from dataset failed, "
                         "expected '%s', got '%s'" % (expected, got))

    def testPlanarConfig(self):
        px_data_ds = read_file(color_px_name)
        pl_data_ds = read_file(color_pl_name)
        assert px_data_ds.PlanarConfiguration != pl_data_ds.PlanarConfiguration
        if have_numpy:
            px_data = px_data_ds.pixel_array
            pl_data = pl_data_ds.pixel_array
            self.assertTrue(numpy.all(px_data == pl_data))

    def test_correct_ambiguous_vr(self):
        """Test correcting ambiguous VR elements read from file"""
        ds = Dataset()
        ds.PixelRepresentation = 0
        ds.add(DataElement(0x00280108, 'US', 10))
        ds.add(DataElement(0x00280109, 'US', 500))

        fp = BytesIO()
        file_ds = FileDataset(fp, ds)
        file_ds.is_implicit_VR = True
        file_ds.is_little_endian = True
        file_ds.save_as(fp)

        ds = read_file(fp, force=True)
        self.assertEqual(ds[0x00280108].VR, 'US')
        self.assertEqual(ds.SmallestPixelValueInSeries, 10)

    def test_correct_ambiguous_vr_compressed(self):
        """Test correcting compressed Pixel Data read from file"""
        # Create an implicit VR compressed dataset
        ds = read_file(jpeg_lossless_name)
        fp = BytesIO()
        file_ds = FileDataset(fp, ds)
        file_ds.is_implicit_VR = True
        file_ds.is_little_endian = True
        file_ds.save_as(fp)

        ds = read_file(fp, force=True)
        self.assertEqual(ds[0x7fe00010].VR, 'OB')

    def test_long_specific_char_set(self):
        """Test that specific character set is read even if it is longer
         than defer_size"""
        ds = Dataset()

        long_specific_char_set_value = ['ISO 2022IR 100'] * 9
        ds.add(DataElement(0x00080005, 'CS', long_specific_char_set_value))

        fp = BytesIO()
        file_ds = FileDataset(fp, ds)
        file_ds.save_as(fp)

        ds = read_file(fp, defer_size=65, force=True)
        self.assertEqual(ds[0x00080005].value, long_specific_char_set_value)

    def test_no_preamble_file_meta_dataset(self):
        """Test correct read of group 2 elements with no preamble."""
        bytestream = (b'\x02\x00\x02\x00\x55\x49\x16\x00\x31\x2e\x32\x2e'
                      b'\x38\x34\x30\x2e\x31\x30\x30\x30\x38\x2e\x35\x2e'
                      b'\x31\x2e\x31\x2e\x39\x00\x02\x00\x10\x00\x55\x49'
                      b'\x12\x00\x31\x2e\x32\x2e\x38\x34\x30\x2e\x31\x30'
                      b'\x30\x30\x38\x2e\x31\x2e\x32\x00\x20\x20\x10\x00'
                      b'\x02\x00\x00\x00\x01\x00\x20\x20\x20\x00\x06\x00'
                      b'\x00\x00\x4e\x4f\x52\x4d\x41\x4c')

        fp = BytesIO(bytestream)
        ds = read_file(fp, force=True)
        self.assertTrue('MediaStorageSOPClassUID' in ds.file_meta)
        self.assertEqual(ds.file_meta.TransferSyntaxUID,
                         ImplicitVRLittleEndian)
        self.assertEqual(ds.Polarity, 'NORMAL')
        self.assertEqual(ds.ImageBoxPosition, 1)

    def test_no_preamble_command_group_dataset(self):
        """Test correct read of group 0 and 2 elements with no preamble."""
        bytestream = (b'\x02\x00\x02\x00\x55\x49\x16\x00\x31\x2e\x32\x2e'
                      b'\x38\x34\x30\x2e\x31\x30\x30\x30\x38\x2e\x35\x2e'
                      b'\x31\x2e\x31\x2e\x39\x00\x02\x00\x10\x00\x55\x49'
                      b'\x12\x00\x31\x2e\x32\x2e\x38\x34\x30\x2e\x31\x30'
                      b'\x30\x30\x38\x2e\x31\x2e\x32\x00'
                      b'\x20\x20\x10\x00\x02\x00\x00\x00\x01\x00\x20\x20'
                      b'\x20\x00\x06\x00\x00\x00\x4e\x4f\x52\x4d\x41\x4c'
                      b'\x00\x00\x10\x01\x02\x00\x00\x00\x03\x00')

        fp = BytesIO(bytestream)
        ds = read_file(fp, force=True)
        self.assertTrue('MediaStorageSOPClassUID' in ds.file_meta)
        self.assertEqual(ds.file_meta.TransferSyntaxUID,
                         ImplicitVRLittleEndian)
        self.assertEqual(ds.Polarity, 'NORMAL')
        self.assertEqual(ds.ImageBoxPosition, 1)
        self.assertEqual(ds.MessageID, 3)

    def test_group_length_wrong(self):
        """Test file is read correctly even if FileMetaInformationGroupLength
        is incorrect.
        """
        bytestream = (b'\x02\x00\x00\x00\x55\x4C\x04\x00\x0A\x00\x00\x00'
                      b'\x02\x00\x02\x00\x55\x49\x16\x00\x31\x2e\x32\x2e'
                      b'\x38\x34\x30\x2e\x31\x30\x30\x30\x38\x2e\x35\x2e'
                      b'\x31\x2e\x31\x2e\x39\x00\x02\x00\x10\x00\x55\x49'
                      b'\x12\x00\x31\x2e\x32\x2e\x38\x34\x30\x2e\x31\x30'
                      b'\x30\x30\x38\x2e\x31\x2e\x32\x00'
                      b'\x20\x20\x10\x00\x02\x00\x00\x00\x01\x00\x20\x20'
                      b'\x20\x00\x06\x00\x00\x00\x4e\x4f\x52\x4d\x41\x4c')
        fp = BytesIO(bytestream)
        ds = read_file(fp, force=True)
        self.assertFalse(len(
            bytestream) - 12 == ds.file_meta.FileMetaInformationGroupLength)
        self.assertTrue(ds.file_meta.FileMetaInformationGroupLength == 10)
        self.assertTrue('MediaStorageSOPClassUID' in ds.file_meta)
        self.assertEqual(ds.file_meta.TransferSyntaxUID,
                         ImplicitVRLittleEndian)
        self.assertEqual(ds.Polarity, 'NORMAL')
        self.assertEqual(ds.ImageBoxPosition, 1)

    def test_preamble_command_meta_no_dataset(self):
        """Test reading only preamble, command and meta elements"""
        preamble = b'\x00' * 128
        prefix = b'DICM'
        command = (b'\x00\x00\x00\x00\x04\x00\x00\x00\x38'
                   b'\x00\x00\x00\x00\x00\x02\x00\x12\x00\x00'
                   b'\x00\x31\x2e\x32\x2e\x38\x34\x30\x2e\x31'
                   b'\x30\x30\x30\x38\x2e\x31\x2e\x31\x00\x00'
                   b'\x00\x00\x01\x02\x00\x00\x00\x30\x00\x00'
                   b'\x00\x10\x01\x02\x00\x00\x00\x07\x00\x00'
                   b'\x00\x00\x08\x02\x00\x00\x00\x01\x01')
        meta = (b'\x02\x00\x00\x00\x55\x4C\x04\x00\x0A\x00\x00\x00'
                b'\x02\x00\x02\x00\x55\x49\x16\x00\x31\x2e\x32\x2e'
                b'\x38\x34\x30\x2e\x31\x30\x30\x30\x38\x2e\x35\x2e'
                b'\x31\x2e\x31\x2e\x39\x00\x02\x00\x10\x00\x55\x49'
                b'\x12\x00\x31\x2e\x32\x2e\x38\x34\x30\x2e\x31\x30'
                b'\x30\x30\x38\x2e\x31\x2e\x32\x00')

        bytestream = preamble + prefix + meta + command
        fp = BytesIO(bytestream)
        ds = read_file(fp, force=True)
        self.assertTrue('TransferSyntaxUID' in ds.file_meta)
        self.assertTrue('MessageID' in ds)

    def test_preamble_meta_no_dataset(self):
        """Test reading only preamble and meta elements"""
        preamble = b'\x00' * 128
        prefix = b'DICM'
        meta = (b'\x02\x00\x00\x00\x55\x4C\x04\x00\x0A\x00\x00\x00'
                b'\x02\x00\x02\x00\x55\x49\x16\x00\x31\x2e\x32\x2e'
                b'\x38\x34\x30\x2e\x31\x30\x30\x30\x38\x2e\x35\x2e'
                b'\x31\x2e\x31\x2e\x39\x00\x02\x00\x10\x00\x55\x49'
                b'\x12\x00\x31\x2e\x32\x2e\x38\x34\x30\x2e\x31\x30'
                b'\x30\x30\x38\x2e\x31\x2e\x32\x00')

        bytestream = preamble + prefix + meta
        fp = BytesIO(bytestream)
        ds = read_file(fp, force=True)
        self.assertEqual(ds.preamble, b'\x00' * 128)
        self.assertTrue('TransferSyntaxUID' in ds.file_meta)
        self.assertEqual(ds[:], Dataset())

    def test_preamble_commandset_no_dataset(self):
        """Test reading only preamble and command set"""
        preamble = b'\x00' * 128
        prefix = b'DICM'
        command = (b'\x00\x00\x00\x00\x04\x00\x00\x00\x38'
                   b'\x00\x00\x00\x00\x00\x02\x00\x12\x00\x00'
                   b'\x00\x31\x2e\x32\x2e\x38\x34\x30\x2e\x31'
                   b'\x30\x30\x30\x38\x2e\x31\x2e\x31\x00\x00'
                   b'\x00\x00\x01\x02\x00\x00\x00\x30\x00\x00'
                   b'\x00\x10\x01\x02\x00\x00\x00\x07\x00\x00'
                   b'\x00\x00\x08\x02\x00\x00\x00\x01\x01')
        bytestream = preamble + prefix + command

        fp = BytesIO(bytestream)
        ds = read_file(fp, force=True)
        self.assertTrue('MessageID' in ds)
        self.assertEqual(ds.file_meta, Dataset())

    def test_meta_no_dataset(self):
        """Test reading only meta elements"""
        bytestream = (b'\x02\x00\x00\x00\x55\x4C\x04\x00\x0A\x00\x00\x00'
                      b'\x02\x00\x02\x00\x55\x49\x16\x00\x31\x2e\x32\x2e'
                      b'\x38\x34\x30\x2e\x31\x30\x30\x30\x38\x2e\x35\x2e'
                      b'\x31\x2e\x31\x2e\x39\x00\x02\x00\x10\x00\x55\x49'
                      b'\x12\x00\x31\x2e\x32\x2e\x38\x34\x30\x2e\x31\x30'
                      b'\x30\x30\x38\x2e\x31\x2e\x32\x00')
        fp = BytesIO(bytestream)
        ds = read_file(fp, force=True)
        self.assertTrue('TransferSyntaxUID' in ds.file_meta)
        self.assertEqual(ds[:], Dataset())

    def test_commandset_no_dataset(self):
        """Test reading only command set elements"""
        bytestream = (b'\x00\x00\x00\x00\x04\x00\x00\x00\x38'
                      b'\x00\x00\x00\x00\x00\x02\x00\x12\x00\x00'
                      b'\x00\x31\x2e\x32\x2e\x38\x34\x30\x2e\x31'
                      b'\x30\x30\x30\x38\x2e\x31\x2e\x31\x00\x00'
                      b'\x00\x00\x01\x02\x00\x00\x00\x30\x00\x00'
                      b'\x00\x10\x01\x02\x00\x00\x00\x07\x00\x00'
                      b'\x00\x00\x08\x02\x00\x00\x00\x01\x01')
        fp = BytesIO(bytestream)
        ds = read_file(fp, force=True)
        self.assertTrue('MessageID' in ds)
        self.assertTrue(ds.preamble is None)
        self.assertEqual(ds.file_meta, Dataset())

    def test_no_dataset(self):
        """Test reading no elements or preamble produces empty Dataset"""
        bytestream = b''
        fp = BytesIO(bytestream)
        ds = read_file(fp, force=True)
        self.assertTrue(ds.preamble is None)
        self.assertEqual(ds.file_meta, Dataset())
        self.assertEqual(ds[:], Dataset())


class ReadDataElementTests(unittest.TestCase):
    def setUp(self):
        ds = Dataset()
<<<<<<< HEAD
        ds.DoubleFloatPixelData = b'\x00\x01\x02\x03\x04\x05\x06\x07' \
                                  b'\x01\x01\x02\x03\x04\x05\x06\x07'  # VR of OD
        ds.SelectorOLValue = b'\x00\x01\x02\x03\x04\x05\x06\x07' \
                             b'\x01\x01\x02\x03'  # VR of OL
        ds.PotentialReasonsForProcedure = ['A', 'B', 'C']  # VR of UC, odd length
=======
        ds.DoubleFloatPixelData = (b'\x00\x01\x02\x03\x04\x05\x06\x07'
                                   b'\x01\x01\x02\x03\x04\x05\x06\x07')  # OD
        ds.SelectorOLValue = (b'\x00\x01\x02\x03\x04\x05\x06\x07'
                              b'\x01\x01\x02\x03')  # VR of OL
        ds.PotentialReasonsForProcedure = ['A', 'B',
                                           'C']  # VR of UC, odd length
>>>>>>> 299e12bd
        ds.StrainDescription = 'Test'  # Even length
        ds.URNCodeValue = 'http://test.com'  # VR of UR
        ds.RetrieveURL = 'ftp://test.com  '  # Test trailing spaces ignored
        ds.DestinationAE = '    TEST  12    '  # 16 characters max for AE

        self.fp = BytesIO()  # Implicit little
        file_ds = FileDataset(self.fp, ds)
        file_ds.is_implicit_VR = True
        file_ds.is_little_endian = True
        file_ds.save_as(self.fp)

        self.fp_ex = BytesIO()  # Explicit little
        file_ds = FileDataset(self.fp_ex, ds)
        file_ds.is_implicit_VR = False
        file_ds.is_little_endian = True
        file_ds.save_as(self.fp_ex)

    def test_read_OD_implicit_little(self):
        """Check creation of OD DataElement from byte data works correctly."""
        ds = read_file(self.fp, force=True)
        ref_elem = ds.get(0x7fe00009)
<<<<<<< HEAD
        elem = DataElement(0x7fe00009, 'OD', b'\x00\x01\x02\x03\x04\x05\x06\x07'
                                             b'\x01\x01\x02\x03\x04\x05\x06\x07')
=======
        elem = DataElement(0x7fe00009, 'OD',
                           b'\x00\x01\x02\x03\x04\x05\x06\x07'
                           b'\x01\x01\x02\x03\x04\x05\x06\x07')
>>>>>>> 299e12bd
        self.assertEqual(ref_elem, elem)

    def test_read_OD_explicit_little(self):
        """Check creation of OD DataElement from byte data works correctly."""
        ds = read_file(self.fp_ex, force=True)
        ref_elem = ds.get(0x7fe00009)
<<<<<<< HEAD
        elem = DataElement(0x7fe00009, 'OD', b'\x00\x01\x02\x03\x04\x05\x06\x07'
                                             b'\x01\x01\x02\x03\x04\x05\x06\x07')
=======
        elem = DataElement(0x7fe00009, 'OD',
                           b'\x00\x01\x02\x03\x04\x05\x06\x07'
                           b'\x01\x01\x02\x03\x04\x05\x06\x07')
>>>>>>> 299e12bd
        self.assertEqual(ref_elem, elem)

    def test_read_OL_implicit_little(self):
        """Check creation of OL DataElement from byte data works correctly."""
        ds = read_file(self.fp, force=True)
        ref_elem = ds.get(0x00720075)
<<<<<<< HEAD
        elem = DataElement(0x00720075, 'OL', b'\x00\x01\x02\x03\x04\x05\x06\x07'
                                             b'\x01\x01\x02\x03')
=======
        elem = DataElement(0x00720075, 'OL',
                           b'\x00\x01\x02\x03\x04\x05\x06\x07'
                           b'\x01\x01\x02\x03')
>>>>>>> 299e12bd
        self.assertEqual(ref_elem, elem)

    def test_read_OL_explicit_little(self):
        """Check creation of OL DataElement from byte data works correctly."""
        ds = read_file(self.fp_ex, force=True)
        ref_elem = ds.get(0x00720075)
<<<<<<< HEAD
        elem = DataElement(0x00720075, 'OL', b'\x00\x01\x02\x03\x04\x05\x06\x07'
                                             b'\x01\x01\x02\x03')
=======
        elem = DataElement(0x00720075, 'OL',
                           b'\x00\x01\x02\x03\x04\x05\x06\x07'
                           b'\x01\x01\x02\x03')
>>>>>>> 299e12bd
        self.assertEqual(ref_elem, elem)

    def test_read_UC_implicit_little(self):
        """Check creation of DataElement from byte data works correctly."""
        ds = read_file(self.fp, force=True)
        ref_elem = ds.get(0x00189908)
        elem = DataElement(0x00189908, 'UC', ['A', 'B', 'C'])
        self.assertEqual(ref_elem, elem)

        ds = read_file(self.fp, force=True)
        ref_elem = ds.get(0x00100212)
        elem = DataElement(0x00100212, 'UC', 'Test')
        self.assertEqual(ref_elem, elem)

    def test_read_UC_explicit_little(self):
        """Check creation of DataElement from byte data works correctly."""
        ds = read_file(self.fp_ex, force=True)
        ref_elem = ds.get(0x00189908)
        elem = DataElement(0x00189908, 'UC', ['A', 'B', 'C'])
        self.assertEqual(ref_elem, elem)

        ds = read_file(self.fp_ex, force=True)
        ref_elem = ds.get(0x00100212)
        elem = DataElement(0x00100212, 'UC', 'Test')
        self.assertEqual(ref_elem, elem)

    def test_read_UR_implicit_little(self):
        """Check creation of DataElement from byte data works correctly."""
        ds = read_file(self.fp, force=True)
        ref_elem = ds.get(0x00080120)  # URNCodeValue
        elem = DataElement(0x00080120, 'UR', 'http://test.com')
        self.assertEqual(ref_elem, elem)

        # Test trailing spaces ignored
        ref_elem = ds.get(0x00081190)  # RetrieveURL
        elem = DataElement(0x00081190, 'UR', 'ftp://test.com')
        self.assertEqual(ref_elem, elem)

    def test_read_UR_explicit_little(self):
        """Check creation of DataElement from byte data works correctly."""
        ds = read_file(self.fp_ex, force=True)
        ref_elem = ds.get(0x00080120)  # URNCodeValue
        elem = DataElement(0x00080120, 'UR', 'http://test.com')
        self.assertEqual(ref_elem, elem)

        # Test trailing spaces ignored
        ref_elem = ds.get(0x00081190)  # RetrieveURL
        elem = DataElement(0x00081190, 'UR', 'ftp://test.com')
        self.assertEqual(ref_elem, elem)

    def test_read_AE(self):
        """Check creation of AE DataElement from byte data works correctly."""
        ds = read_file(self.fp, force=True)
        self.assertEqual(ds.DestinationAE, 'TEST  12')


<<<<<<< HEAD
=======
class JPEG_LS_Tests(unittest.TestCase):
    def setUp(self):
        self.jpeg_ls_lossless = read_file(jpeg_ls_lossless_name)
        self.mr_small = read_file(mr_name)
        self.emri_jpeg_ls_lossless = read_file(emri_jpeg_ls_lossless)
        self.emri_small = read_file(emri_name)

    def testJPEG_LS_PixelArray(self):
        """JPEG LS Lossless: Now works"""
        if have_numpy and have_jpeg_ls:
            a = self.jpeg_ls_lossless.pixel_array
            b = self.mr_small.pixel_array
            self.assertEqual(a.mean(), b.mean(),
                             "Decoded pixel data is not all {0} "
                             "(mean == {1})".format(b.mean(), a.mean()))
        else:
            self.assertRaises(NotImplementedError,
                              self.jpeg_ls_lossless._get_pixel_array)

    def test_emri_JPEG_LS_PixelArray(self):
        """JPEG LS Lossless: Now works"""
        if have_numpy and have_jpeg_ls:
            a = self.emri_jpeg_ls_lossless.pixel_array
            b = self.emri_small.pixel_array
            self.assertEqual(a.mean(), b.mean(),
                             "Decoded pixel data is not all {0} "
                             "(mean == {1})".format(b.mean(), a.mean()))
        else:
            self.assertRaises(NotImplementedError,
                              self.emri_jpeg_ls_lossless._get_pixel_array)


class BigEndian_Tests(unittest.TestCase):
    def setUp(self):
        self.emri_big_endian = read_file(emri_big_endian_name)
        self.emri_small = read_file(emri_name)

    def test_big_endian_PixelArray(self):
        """Test big endian pixel data vs little endian"""
        if have_numpy:
            a = self.emri_big_endian.pixel_array
            b = self.emri_small.pixel_array
            self.assertEqual(a.mean(), b.mean(),
                             "Decoded big endian pixel data is not all {0} "
                             "(mean == {1})".format(b.mean(), a.mean()))
        else:
            self.assertRaises(ImportError,
                              self.emri_big_endian._get_pixel_array)


class JPEG2000Tests(unittest.TestCase):
    def setUp(self):
        self.jpeg = read_file(jpeg2000_name)
        self.jpegls = read_file(jpeg2000_lossless_name)
        self.mr_small = read_file(mr_name)
        self.emri_jpeg_2k_lossless = read_file(emri_jpeg_2k_lossless)
        self.emri_small = read_file(emri_name)

    def testJPEG2000(self):
        """JPEG2000: Returns correct values for sample data elements."""
        # XX also tests multiple-valued AT data element
        expected = [Tag(0x0054, 0x0010), Tag(0x0054, 0x0020)]
        got = self.jpeg.FrameIncrementPointer
        self.assertEqual(got, expected,
                         "JPEG2000 file, Frame Increment Pointer: "
                         "expected %s, got %s" % (expected, got))

        got = self.jpeg.DerivationCodeSequence[0].CodeMeaning
        expected = 'Lossy Compression'
        self.assertEqual(got, expected,
                         "JPEG200 file, Code Meaning got %s, expected %s" % (
                             got, expected))

    def testJPEG2000PixelArray(self):
        """JPEG2000: Now works"""
        if have_numpy and have_pillow:
            a = self.jpegls.pixel_array
            b = self.mr_small.pixel_array
            self.assertEqual(a.mean(), b.mean(),
                             "Decoded pixel data is not all {0} "
                             "(mean == {1})".format(b.mean(), a.mean()))
        else:
            self.assertRaises(NotImplementedError,
                              self.jpegls._get_pixel_array)

    def test_emri_JPEG2000PixelArray(self):
        """JPEG2000: Now works"""
        if have_numpy and have_pillow:
            a = self.emri_jpeg_2k_lossless.pixel_array
            b = self.emri_small.pixel_array
            self.assertEqual(a.mean(), b.mean(),
                             "Decoded pixel data is not all {0} "
                             "(mean == {1})".format(b.mean(), a.mean()))
        else:
            self.assertRaises(NotImplementedError,
                              self.emri_jpeg_2k_lossless._get_pixel_array)


class JPEGlossyTests(unittest.TestCase):
    def setUp(self):
        self.jpeg = read_file(jpeg_lossy_name)
        self.color_3d_jpeg = read_file(color_3d_jpeg_baseline)

    def testJPEGlossy(self):
        """JPEG-lossy: Returns correct values for sample data elements."""
        got = self.jpeg.DerivationCodeSequence[0].CodeMeaning
        expected = 'Lossy Compression'
        self.assertEqual(got, expected,
                         "JPEG-lossy file, Code Meaning got %s, "
                         "expected %s" % (got, expected))

    def testJPEGlossyPixelArray(self):
        """JPEG-lossy: Fails gracefully when uncompressed data is asked for."""
        if have_pillow and have_numpy:
            self.assertRaises(NotImplementedError, self.jpeg._get_pixel_array)
        else:
            self.assertRaises(NotImplementedError, self.jpeg._get_pixel_array)

    def testJPEGBaselineColor3DPixelArray(self):
        if have_pillow and have_numpy:
            a = self.color_3d_jpeg.pixel_array
            self.assertEqual(a.shape, (120, 480, 640, 3))
            # this test points were manually identified in Osirix viewer
            self.assertEqual(tuple(a[3, 159, 290, :]), (41, 41, 41))
            self.assertEqual(tuple(a[3, 169, 290, :]), (57, 57, 57))
        else:
            self.assertRaises(NotImplementedError,
                              self.color_3d_jpeg._get_pixel_array)


class JPEGlosslessTests(unittest.TestCase):
    def setUp(self):
        self.jpeg = read_file(jpeg_lossless_name)

    def testJPEGlossless(self):
        """JPEGlossless: Returns correct values for sample data elements."""
        got = self.jpeg.SourceImageSequence[0].PurposeOfReferenceCodeSequence[
            0].CodeMeaning
        expected = 'Uncompressed predecessor'
        self.assertEqual(got, expected,
                         "JPEG-lossless file, Code Meaning got %s, "
                         "expected %s" % (got, expected))

    def testJPEGlosslessPixelArray(self):
        """JPEGlossless: Fails gracefully when uncompressed data is asked for.
        """
        # This test passes if the call raises either an
        # ImportError when there is no Pillow module
        # Or
        # NotImplementedError when there is a Pillow module
        #    but it lacks JPEG Lossless Dll's
        # Or
        # the call does not raise any Exceptions
        # This test fails if any other exception is raised
        with self.assertRaises((ImportError, NotImplementedError)):
            try:
                _x = self.jpeg._get_pixel_array()
            except Exception:
                raise
            else:
                raise ImportError()


>>>>>>> 299e12bd
class DeferredReadTests(unittest.TestCase):
    """Test that deferred data element reading (for large size)
    works as expected
    """

    # Copy one of test files and use temporarily, then later remove.
    def setUp(self):
        self.testfile_name = ct_name + ".tmp"
        shutil.copyfile(ct_name, self.testfile_name)

    def testTimeCheck(self):
        """Deferred read warns if file has been modified..........."""
        if stat is not None:
            ds = read_file(self.testfile_name, defer_size='2 kB')
            from time import sleep
            sleep(1)
            with open(self.testfile_name, "r+") as f:
                f.write('\0')  # "touch" the file
            warning_start = "Deferred read warning -- file modification time "

            def read_value():
                ds.PixelData

            assertWarns(self, warning_start, read_value)

    def testFileExists(self):
        """Deferred read raises error if file no longer exists....."""
        ds = read_file(self.testfile_name, defer_size=2000)
        os.remove(self.testfile_name)

        def read_value():
            ds.PixelData

        self.assertRaises(IOError, read_value)

    def testValuesIdentical(self):
        """Deferred values exactly matches normal read..............."""
        ds_norm = read_file(self.testfile_name)
        ds_defer = read_file(self.testfile_name, defer_size=2000)
        for data_elem in ds_norm:
            tag = data_elem.tag
            self.assertEqual(data_elem.value, ds_defer[tag].value,
                             "Mismatched value for tag %r" % tag)

    def testZippedDeferred(self):
        """Deferred values from a gzipped file works.............."""
        # Arose from issue 103 "Error for defer_size read of gzip file object"
        fobj = gzip.open(gzip_name)
        ds = read_file(fobj, defer_size=1)
        fobj.close()
        # before the fix, this threw an error as file reading was not in
        # the right place, it was re-opened as a normal file, not a zip file
        ds.InstanceNumber

    def tearDown(self):
        if os.path.exists(self.testfile_name):
            os.remove(self.testfile_name)


class ReadTruncatedFileTests(unittest.TestCase):
    def testReadFileWithMissingPixelData(self):
        mr = read_file(truncated_mr_name)
        mr.decode()
        self.assertEqual(mr.PatientName, 'CompressedSamples^MR1',
                         "Wrong patient name")
        self.assertEqual(mr.PatientName, mr[0x10, 0x10].value,
                         "Name does not match value found when "
                         "accessed by tag number")
        got = mr.PixelSpacing
        DS = pydicom.valuerep.DS
        expected = [DS('0.3125'), DS('0.3125')]
        self.assertTrue(got == expected, "Wrong pixel spacing")

    @unittest.skipUnless(have_numpy, "Numpy not installed")
    def testReadFileWithMissingPixelDataArray(self):
        mr = read_file(truncated_mr_name)
        mr.decode()
<<<<<<< HEAD
        with self.assertRaisesRegexp(NotImplementedError, "Unexpected end of file. Read .* bytes of .* expected starting at position"):
=======
        with self.assertRaisesRegexp(AttributeError,
                                     "Amount of pixel data.*does not match "
                                     "the expected data"):
>>>>>>> 299e12bd
            mr.pixel_array


class FileLikeTests(unittest.TestCase):
    """Test that can read DICOM files with file-like object rather than
    filename
    """

    def testReadFileGivenFileObject(self):
        """filereader: can read using already opened file............"""
        f = open(ct_name, 'rb')
        ct = read_file(f)
        # Tests here simply repeat testCT -- perhaps should collapse
        # the code together?
        got = ct.ImagePositionPatient
        DS = pydicom.valuerep.DS
        expected = [DS('-158.135803'), DS('-179.035797'), DS('-75.699997')]
        self.assertTrue(got == expected,
                        "ImagePosition(Patient) values not as expected")
        self.assertEqual(ct.file_meta.ImplementationClassUID,
                         '1.3.6.1.4.1.5962.2',
                         "ImplementationClassUID not the expected value")
        self.assertEqual(ct.file_meta.ImplementationClassUID,
                         ct.file_meta[0x2, 0x12].value,
                         "ImplementationClassUID does not match the "
                         "value accessed by tag number")
        # (0020, 0032) Image Position (Patient)
        # [-158.13580300000001, -179.035797, -75.699996999999996]
        got = ct.ImagePositionPatient
        expected = [DS('-158.135803'), DS('-179.035797'), DS('-75.699997')]
        self.assertTrue(got == expected,
                        "ImagePosition(Patient) values not as expected")
        self.assertEqual(ct.Rows, 128, "Rows not 128")
        self.assertEqual(ct.Columns, 128, "Columns not 128")
        self.assertEqual(ct.BitsStored, 16, "Bits Stored not 16")
        self.assertEqual(len(ct.PixelData), 128 * 128 * 2,
                         "Pixel data not expected length")
        # Should also be able to close the file ourselves without
        # exception raised:
        f.close()

    def testReadFileGivenFileLikeObject(self):
        """filereader: can read using a file-like (BytesIO) file...."""
        with open(ct_name, 'rb') as f:
            file_like = BytesIO(f.read())
        ct = read_file(file_like)
        # Tests here simply repeat some of testCT test
        got = ct.ImagePositionPatient
        DS = pydicom.valuerep.DS
        expected = [DS('-158.135803'), DS('-179.035797'), DS('-75.699997')]
        self.assertTrue(got == expected,
                        "ImagePosition(Patient) values not as expected")
        self.assertEqual(len(ct.PixelData), 128 * 128 * 2,
                         "Pixel data not expected length")
        # Should also be able to close the file ourselves without
        # exception raised:
        file_like.close()


if __name__ == "__main__":
    # This is called if run alone, but not if loaded through run_tests.py
    # If not run from the directory where the sample images are, then need
    # to switch there
    unittest.main()<|MERGE_RESOLUTION|>--- conflicted
+++ resolved
@@ -14,7 +14,6 @@
 import sys
 import tempfile
 import unittest
-<<<<<<< HEAD
 from pydicom.util.testing.warncheck import assertWarns
 from pydicom.dataset import Dataset, FileDataset
 from pydicom.dataelem import DataElement
@@ -33,31 +32,19 @@
         import unittest2 as unittest
     except ImportError:
         print("unittest2 is required for testing in python2.6")
-=======
->>>>>>> 299e12bd
 
 # os.stat is only available on Unix and Windows   XXX Mac?
 # Not sure if on other platforms the import fails, or the call to it??
 try:
     from os import stat  # NOQA
 except ImportError:
-<<<<<<< HEAD
-    stat_available = False
-=======
     stat = None
->>>>>>> 299e12bd
 
 try:
     import numpy  # NOQA
 except ImportError:
-<<<<<<< HEAD
-    have_numpy = False
-
-have_jpeg_ls = True
-=======
     numpy = None
 
->>>>>>> 299e12bd
 try:
     import jpeg_ls
 except ImportError:
@@ -129,11 +116,7 @@
     """Compare within some tolerance, to avoid machine roundoff differences"""
     try:
         a.append  # see if is a list
-<<<<<<< HEAD
-    except Exception:  # (is not)
-=======
     except BaseException:  # (is not)
->>>>>>> 299e12bd
         return abs(a - b) < epsilon
     else:
         if len(a) != len(b):
@@ -659,20 +642,12 @@
 class ReadDataElementTests(unittest.TestCase):
     def setUp(self):
         ds = Dataset()
-<<<<<<< HEAD
-        ds.DoubleFloatPixelData = b'\x00\x01\x02\x03\x04\x05\x06\x07' \
-                                  b'\x01\x01\x02\x03\x04\x05\x06\x07'  # VR of OD
-        ds.SelectorOLValue = b'\x00\x01\x02\x03\x04\x05\x06\x07' \
-                             b'\x01\x01\x02\x03'  # VR of OL
-        ds.PotentialReasonsForProcedure = ['A', 'B', 'C']  # VR of UC, odd length
-=======
         ds.DoubleFloatPixelData = (b'\x00\x01\x02\x03\x04\x05\x06\x07'
                                    b'\x01\x01\x02\x03\x04\x05\x06\x07')  # OD
         ds.SelectorOLValue = (b'\x00\x01\x02\x03\x04\x05\x06\x07'
                               b'\x01\x01\x02\x03')  # VR of OL
         ds.PotentialReasonsForProcedure = ['A', 'B',
                                            'C']  # VR of UC, odd length
->>>>>>> 299e12bd
         ds.StrainDescription = 'Test'  # Even length
         ds.URNCodeValue = 'http://test.com'  # VR of UR
         ds.RetrieveURL = 'ftp://test.com  '  # Test trailing spaces ignored
@@ -694,56 +669,36 @@
         """Check creation of OD DataElement from byte data works correctly."""
         ds = read_file(self.fp, force=True)
         ref_elem = ds.get(0x7fe00009)
-<<<<<<< HEAD
-        elem = DataElement(0x7fe00009, 'OD', b'\x00\x01\x02\x03\x04\x05\x06\x07'
-                                             b'\x01\x01\x02\x03\x04\x05\x06\x07')
-=======
         elem = DataElement(0x7fe00009, 'OD',
                            b'\x00\x01\x02\x03\x04\x05\x06\x07'
                            b'\x01\x01\x02\x03\x04\x05\x06\x07')
->>>>>>> 299e12bd
         self.assertEqual(ref_elem, elem)
 
     def test_read_OD_explicit_little(self):
         """Check creation of OD DataElement from byte data works correctly."""
         ds = read_file(self.fp_ex, force=True)
         ref_elem = ds.get(0x7fe00009)
-<<<<<<< HEAD
-        elem = DataElement(0x7fe00009, 'OD', b'\x00\x01\x02\x03\x04\x05\x06\x07'
-                                             b'\x01\x01\x02\x03\x04\x05\x06\x07')
-=======
         elem = DataElement(0x7fe00009, 'OD',
                            b'\x00\x01\x02\x03\x04\x05\x06\x07'
                            b'\x01\x01\x02\x03\x04\x05\x06\x07')
->>>>>>> 299e12bd
         self.assertEqual(ref_elem, elem)
 
     def test_read_OL_implicit_little(self):
         """Check creation of OL DataElement from byte data works correctly."""
         ds = read_file(self.fp, force=True)
         ref_elem = ds.get(0x00720075)
-<<<<<<< HEAD
-        elem = DataElement(0x00720075, 'OL', b'\x00\x01\x02\x03\x04\x05\x06\x07'
-                                             b'\x01\x01\x02\x03')
-=======
         elem = DataElement(0x00720075, 'OL',
                            b'\x00\x01\x02\x03\x04\x05\x06\x07'
                            b'\x01\x01\x02\x03')
->>>>>>> 299e12bd
         self.assertEqual(ref_elem, elem)
 
     def test_read_OL_explicit_little(self):
         """Check creation of OL DataElement from byte data works correctly."""
         ds = read_file(self.fp_ex, force=True)
         ref_elem = ds.get(0x00720075)
-<<<<<<< HEAD
-        elem = DataElement(0x00720075, 'OL', b'\x00\x01\x02\x03\x04\x05\x06\x07'
-                                             b'\x01\x01\x02\x03')
-=======
         elem = DataElement(0x00720075, 'OL',
                            b'\x00\x01\x02\x03\x04\x05\x06\x07'
                            b'\x01\x01\x02\x03')
->>>>>>> 299e12bd
         self.assertEqual(ref_elem, elem)
 
     def test_read_UC_implicit_little(self):
@@ -800,172 +755,6 @@
         self.assertEqual(ds.DestinationAE, 'TEST  12')
 
 
-<<<<<<< HEAD
-=======
-class JPEG_LS_Tests(unittest.TestCase):
-    def setUp(self):
-        self.jpeg_ls_lossless = read_file(jpeg_ls_lossless_name)
-        self.mr_small = read_file(mr_name)
-        self.emri_jpeg_ls_lossless = read_file(emri_jpeg_ls_lossless)
-        self.emri_small = read_file(emri_name)
-
-    def testJPEG_LS_PixelArray(self):
-        """JPEG LS Lossless: Now works"""
-        if have_numpy and have_jpeg_ls:
-            a = self.jpeg_ls_lossless.pixel_array
-            b = self.mr_small.pixel_array
-            self.assertEqual(a.mean(), b.mean(),
-                             "Decoded pixel data is not all {0} "
-                             "(mean == {1})".format(b.mean(), a.mean()))
-        else:
-            self.assertRaises(NotImplementedError,
-                              self.jpeg_ls_lossless._get_pixel_array)
-
-    def test_emri_JPEG_LS_PixelArray(self):
-        """JPEG LS Lossless: Now works"""
-        if have_numpy and have_jpeg_ls:
-            a = self.emri_jpeg_ls_lossless.pixel_array
-            b = self.emri_small.pixel_array
-            self.assertEqual(a.mean(), b.mean(),
-                             "Decoded pixel data is not all {0} "
-                             "(mean == {1})".format(b.mean(), a.mean()))
-        else:
-            self.assertRaises(NotImplementedError,
-                              self.emri_jpeg_ls_lossless._get_pixel_array)
-
-
-class BigEndian_Tests(unittest.TestCase):
-    def setUp(self):
-        self.emri_big_endian = read_file(emri_big_endian_name)
-        self.emri_small = read_file(emri_name)
-
-    def test_big_endian_PixelArray(self):
-        """Test big endian pixel data vs little endian"""
-        if have_numpy:
-            a = self.emri_big_endian.pixel_array
-            b = self.emri_small.pixel_array
-            self.assertEqual(a.mean(), b.mean(),
-                             "Decoded big endian pixel data is not all {0} "
-                             "(mean == {1})".format(b.mean(), a.mean()))
-        else:
-            self.assertRaises(ImportError,
-                              self.emri_big_endian._get_pixel_array)
-
-
-class JPEG2000Tests(unittest.TestCase):
-    def setUp(self):
-        self.jpeg = read_file(jpeg2000_name)
-        self.jpegls = read_file(jpeg2000_lossless_name)
-        self.mr_small = read_file(mr_name)
-        self.emri_jpeg_2k_lossless = read_file(emri_jpeg_2k_lossless)
-        self.emri_small = read_file(emri_name)
-
-    def testJPEG2000(self):
-        """JPEG2000: Returns correct values for sample data elements."""
-        # XX also tests multiple-valued AT data element
-        expected = [Tag(0x0054, 0x0010), Tag(0x0054, 0x0020)]
-        got = self.jpeg.FrameIncrementPointer
-        self.assertEqual(got, expected,
-                         "JPEG2000 file, Frame Increment Pointer: "
-                         "expected %s, got %s" % (expected, got))
-
-        got = self.jpeg.DerivationCodeSequence[0].CodeMeaning
-        expected = 'Lossy Compression'
-        self.assertEqual(got, expected,
-                         "JPEG200 file, Code Meaning got %s, expected %s" % (
-                             got, expected))
-
-    def testJPEG2000PixelArray(self):
-        """JPEG2000: Now works"""
-        if have_numpy and have_pillow:
-            a = self.jpegls.pixel_array
-            b = self.mr_small.pixel_array
-            self.assertEqual(a.mean(), b.mean(),
-                             "Decoded pixel data is not all {0} "
-                             "(mean == {1})".format(b.mean(), a.mean()))
-        else:
-            self.assertRaises(NotImplementedError,
-                              self.jpegls._get_pixel_array)
-
-    def test_emri_JPEG2000PixelArray(self):
-        """JPEG2000: Now works"""
-        if have_numpy and have_pillow:
-            a = self.emri_jpeg_2k_lossless.pixel_array
-            b = self.emri_small.pixel_array
-            self.assertEqual(a.mean(), b.mean(),
-                             "Decoded pixel data is not all {0} "
-                             "(mean == {1})".format(b.mean(), a.mean()))
-        else:
-            self.assertRaises(NotImplementedError,
-                              self.emri_jpeg_2k_lossless._get_pixel_array)
-
-
-class JPEGlossyTests(unittest.TestCase):
-    def setUp(self):
-        self.jpeg = read_file(jpeg_lossy_name)
-        self.color_3d_jpeg = read_file(color_3d_jpeg_baseline)
-
-    def testJPEGlossy(self):
-        """JPEG-lossy: Returns correct values for sample data elements."""
-        got = self.jpeg.DerivationCodeSequence[0].CodeMeaning
-        expected = 'Lossy Compression'
-        self.assertEqual(got, expected,
-                         "JPEG-lossy file, Code Meaning got %s, "
-                         "expected %s" % (got, expected))
-
-    def testJPEGlossyPixelArray(self):
-        """JPEG-lossy: Fails gracefully when uncompressed data is asked for."""
-        if have_pillow and have_numpy:
-            self.assertRaises(NotImplementedError, self.jpeg._get_pixel_array)
-        else:
-            self.assertRaises(NotImplementedError, self.jpeg._get_pixel_array)
-
-    def testJPEGBaselineColor3DPixelArray(self):
-        if have_pillow and have_numpy:
-            a = self.color_3d_jpeg.pixel_array
-            self.assertEqual(a.shape, (120, 480, 640, 3))
-            # this test points were manually identified in Osirix viewer
-            self.assertEqual(tuple(a[3, 159, 290, :]), (41, 41, 41))
-            self.assertEqual(tuple(a[3, 169, 290, :]), (57, 57, 57))
-        else:
-            self.assertRaises(NotImplementedError,
-                              self.color_3d_jpeg._get_pixel_array)
-
-
-class JPEGlosslessTests(unittest.TestCase):
-    def setUp(self):
-        self.jpeg = read_file(jpeg_lossless_name)
-
-    def testJPEGlossless(self):
-        """JPEGlossless: Returns correct values for sample data elements."""
-        got = self.jpeg.SourceImageSequence[0].PurposeOfReferenceCodeSequence[
-            0].CodeMeaning
-        expected = 'Uncompressed predecessor'
-        self.assertEqual(got, expected,
-                         "JPEG-lossless file, Code Meaning got %s, "
-                         "expected %s" % (got, expected))
-
-    def testJPEGlosslessPixelArray(self):
-        """JPEGlossless: Fails gracefully when uncompressed data is asked for.
-        """
-        # This test passes if the call raises either an
-        # ImportError when there is no Pillow module
-        # Or
-        # NotImplementedError when there is a Pillow module
-        #    but it lacks JPEG Lossless Dll's
-        # Or
-        # the call does not raise any Exceptions
-        # This test fails if any other exception is raised
-        with self.assertRaises((ImportError, NotImplementedError)):
-            try:
-                _x = self.jpeg._get_pixel_array()
-            except Exception:
-                raise
-            else:
-                raise ImportError()
-
-
->>>>>>> 299e12bd
 class DeferredReadTests(unittest.TestCase):
     """Test that deferred data element reading (for large size)
     works as expected
@@ -1043,13 +832,9 @@
     def testReadFileWithMissingPixelDataArray(self):
         mr = read_file(truncated_mr_name)
         mr.decode()
-<<<<<<< HEAD
-        with self.assertRaisesRegexp(NotImplementedError, "Unexpected end of file. Read .* bytes of .* expected starting at position"):
-=======
         with self.assertRaisesRegexp(AttributeError,
                                      "Amount of pixel data.*does not match "
                                      "the expected data"):
->>>>>>> 299e12bd
             mr.pixel_array
 
 
